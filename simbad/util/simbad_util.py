"""Various miscellaneous functions"""

__author__ = "Adam Simpkin, Felix Simkovic & Jens Thomas"
__date__ = "05 May 2017"
__version__ = "1.0"

import logging
import os
import string
<<<<<<< HEAD
=======
import subprocess
import sys
>>>>>>> b8aebee7

import iotbx.pdb
import iotbx.pdb.amino_acid_codes

import mbkit.chemistry
import mbkit.dispatch.cexectools

logger = logging.getLogger(__name__)


def filename_append(filename=None, astr=None, directory=None, separator="_"):
    """Append astr to filename, before the suffix, and return the new filename."""
    dirname, fname = os.path.split(filename)
    name, suffix = os.path.splitext(fname)
    name = name + separator + astr + suffix
    if directory is None:
        directory = dirname
    return os.path.join(directory, name)


def molecular_weight(pdbin):
    """Function to calculate the molecular weight of a model

    Parameters
    ----------
    pdbin : str
       Path to input pdb

    Returns
    -------
    float
       Molecular weight of input model
    """

    pdb_input = iotbx.pdb.pdb_input(file_name=pdbin)
    hierarchy = pdb_input.construct_hierarchy()

    # Define storage variables
    mw = 0
    hydrogen_atoms = 0

    # Collect all the data using the hierarchy
    for m in hierarchy.models():
        for c in m.chains():
            for rg in c.residue_groups():
                resseq = None
                for ag in rg.atom_groups():
                    if ag.resname in iotbx.pdb.amino_acid_codes.one_letter_given_three_letter and resseq != rg.resseq:
                        resseq = rg.resseq
                        try:
                            hydrogen_atoms += mbkit.chemistry.atomic_composition[ag.resname].H
                        except AttributeError:
                            logger.debug('Ignoring non-standard amino acid: %s', ag.resname)
                    for atom in ag.atoms():
                        if ag.resname.strip() == 'HOH' or ag.resname.strip() == 'WAT':
                            # Ignore water atoms
                            pass
                        else:
                            # Be careful, models might not have the last element column
                            if atom.element.strip():
                                aname = atom.element.strip()
                            else:
                                aname = atom.name.strip()
                                aname = aname.translate(None, string.digits)[0]
                            try:
                                mw += mbkit.chemistry.periodic_table[aname].atomic_mass * atom.occ
                            except AttributeError:
                                try:
                                    aname = ''.join([i for i in aname if not i.isdigit()])
                                    mw += mbkit.chemistry.periodic_table[aname].atomic_mass * atom.occ
                                except AttributeError:
                                    logger.debug('Ignoring non-standard atom type: %s', aname)

    mw += hydrogen_atoms * mbkit.chemistry.periodic_table['H'].atomic_mass

    return mw
<|MERGE_RESOLUTION|>--- conflicted
+++ resolved
@@ -7,11 +7,6 @@
 import logging
 import os
 import string
-<<<<<<< HEAD
-=======
-import subprocess
-import sys
->>>>>>> b8aebee7
 
 import iotbx.pdb
 import iotbx.pdb.amino_acid_codes
